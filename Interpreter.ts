///<reference path="World.ts"/>
///<reference path="Parser.ts"/>

/**
<<<<<<< HEAD
 * Interpreter module
 *
 * The goal of the Interpreter module is to interpret a sentence
 * written by the user in the context of the current world state. In
 * particular, it must figure out which objects in the world,
 * i.e. which elements in the `objects` field of WorldState, correspond
 * to the ones referred to in the sentence.
 *
 * Moreover, it has to derive what the intended goal state is and
 * return it as a logical formula described in terms of literals, where
 * each literal represents a relation among objects that should
 * hold. For example, assuming a world state where "a" is a ball and
 * "b" is a table, the command "put the ball on the table" can be
 * interpreted as the literal ontop(a,b). More complex goals can be
 * written using conjunctions and disjunctions of these literals.
 *
 * In general, the module can take a list of possible parses and return
 * a list of possible interpretations, but the code to handle this has
 * already been written for you. The only part you need to implement is
 * the core interpretation function, namely `interpretCommand`, which produces a
 * single interpretation for a single command.
 */
=======
* Interpreter module
*
* The goal of the Interpreter module is to interpret a sentence
* written by the user in the context of the current world state. In
* particular, it must figure out which objects in the world,
* i.e. which elements in the `objects` field of WorldState, correspond
* to the ones referred to in the sentence.
*
* Moreover, it has to derive what the intended goal state is and
* return it as a logical formula described in terms of literals, where
* each literal represents a relation among objects that should
* hold. For example, assuming a world state where "a" is a ball and
* "b" is a table, the command "put the ball on the table" can be
* interpreted as the literal ontop(a,b). More complex goals can be
* written using conjunctions and disjunctions of these literals.
*
* In general, the module can take a list of possible parses and return
* a list of possible interpretations, but the code to handle this has
* already been written for you. The only part you need to implement is
* the core interpretation function, namely `interpretCommand`, which produces a
* single interpretation for a single command.
*/
>>>>>>> ba6d4ec5
module Interpreter {

    //////////////////////////////////////////////////////////////////////
    // exported functions, classes and interfaces/types

    /**
<<<<<<< HEAD
      Top-level function for the Interpreter. It calls `interpretCommand` for each possible parse of the command. No need to change this one.
     * @param parses List of parses produced by the Parser.
     * @param currentState The current state of the world.
     * @returns Augments ParseResult with a list of interpretations. Each interpretation is represented by a list of Literals.
     */
=======
    Top-level function for the Interpreter. It calls `interpretCommand` for each possible parse of the command. No need to change this one.
    * @param parses List of parses produced by the Parser.
    * @param currentState The current state of the world.
    * @returns Augments ParseResult with a list of interpretations. Each interpretation is represented by a list of Literals.
    */
>>>>>>> ba6d4ec5
    export function interpret(parses : Parser.ParseResult[], currentState : WorldState) : InterpretationResult[] {
        var errors : Error[] = [];
        var interpretations : InterpretationResult[] = [];
        parses.forEach((parseresult) => {
            try {
                var result : InterpretationResult = <InterpretationResult>parseresult;
                result.interpretation = interpretCommand(result.parse, currentState);
                interpretations.push(result);
            } catch(err) {
                errors.push(err);
            }
        });
        if (interpretations.length) {
            return interpretations;
        } else {
            // only throw the first error found
            throw errors[0];
        }
    }

    export interface InterpretationResult extends Parser.ParseResult {
        interpretation : DNFFormula;
    }

    export type DNFFormula = Conjunction[];
    type Conjunction = Literal[];

    /**
     * A Literal represents a relation that is intended to
     * hold among some objects.
     */
    export interface Literal {
        /** Whether this literal asserts the relation should hold
         * (true polarity) or not (false polarity). For example, we
         * can specify that "a" should *not* be on top of "b" by the
         * literal {polarity: false, relation: "ontop", args:
         * ["a","b"]}.
         */
        polarity : boolean;
        /** The name of the relation in question. */
        relation : string;
        /** The arguments to the relation. Usually these will be either objects
         * or special strings such as "floor" or "floor-N" (where N is a column) */
        args : string[];
    }

    export function stringify(result : InterpretationResult) : string {
        return result.interpretation.map((literals) => {
            return literals.map((lit) => stringifyLiteral(lit)).join(" & ");
            // return literals.map(stringifyLiteral).join(" & ");
        }).join(" | ");
    }

    export function stringifyLiteral(lit : Literal) : string {
        return (lit.polarity ? "" : "-") + lit.relation + "(" + lit.args.join(",") + ")";
    }

    //////////////////////////////////////////////////////////////////////
    // private functions
    /**
     * The core interpretation function.
     * @param cmd The actual command. Note that it is *not* a string, but rather an object of type `Command` (as it has been parsed by the parser).
     * @param state The current state of the world. Useful to look up objects in the world.
     * @returns A list of list of Literal, representing a formula in disjunctive normal form (disjunction of conjunctions). See the dummy interpetation returned in the code for an example, which means ontop(a,floor) AND holding(b).
     * @throws An error when no valid interpretations can be found
     */
    function interpretCommand(cmd : Parser.Command, state : WorldState) : DNFFormula {
        var objects : string[] = Array.prototype.concat.apply([], state.stacks);
        var a : string = objects[Math.floor(Math.random() * objects.length)];
        var b : string = objects[Math.floor(Math.random() * objects.length)];
        var interpretation : DNFFormula = [];
        var ids_a = getValidObjects(cmd.entity)
        switch (cmd.command) {
            case "take":
                ids_a.forEach((id_a : string) => {
                    interpretation.push([
                        {polarity: true, relation: "holding", args: [id_a]}
                    ])
                })
                break
            case "move":
                var ids_b = getValidObjects(cmd.location.entity)
                ids_a.forEach((id_a : string) => {
                    ids_b.forEach((id_b : string) => {
                        var lit : Literal = {
                            polarity: true,
                            relation: cmd.location.relation,
                            args: [id_a, id_b]
                        }
                        if (obeyesPhysicalLaws(lit)) {
                            interpretation.push([ lit ])
                        }
                    })
                })
                break
        }

        if (interpretation.length) {
            return interpretation
        } else {
            throw new Error()
        }

        /**
         * Checks if the physical laws are obeyed by a literal
         * @param literal the literal to check
         */
        function obeyesPhysicalLaws(literal : Literal) : Boolean {
            if (literal.args[1] == "floor" && literal.relation == "ontop") {
                return true
            }
            var a = state.objects[literal.args[0]]
            var b = state.objects[literal.args[1]]
            // An object cannot have a relation with itself
            if (a == b) {
                return false
            }
            if (literal.relation == "inside" || literal.relation == "ontop") {
                // Small objects cannot support large objects
                var cond1 = a.size == "large" && b.size == "small"
                // Balls cannot support anything
                var cond2 = b.form == "ball"
                // balls can not reside on table
                var cond3 = a.form == "ball" && b.form == "table"
                // boxes can't contain pyriamids, planks, boxes of the same size
                var cond4 = b.form == "box" && b.size == a.size && (
                    a.form == "pyramid" ||
                    a.form == "plank" ||
                    a.form == "box")
                // small boxes can not be supported by small bricks or pyramids
                var cond5 = a.form == "box" && a.size == "small" && (
                    b.form == "pyramid" ||
                    (b.form == "brick" && b.size == "small"))
                // large boxes cant be supported by large pyramids
                var cond6 = a.form == "box" && a.size == "large" && (
                    b.form == "pyramid" && b.size == "large")

                if (cond1 || cond2 || cond3 ||
                    cond4 || cond5 || cond6) {
                    return false
                }
            }
            return true
        }

        /**
         * Checks if a given object is in the state
         * @param object an object in key form
         */
        function isInStack(object : string) : Boolean {
            // All objects in stacks
            var objects : string[] = Array.prototype.concat.apply([], state.stacks);
            return objects.indexOf(object) > -1;
        }

<<<<<<< HEAD
        /**
        * Returns the stack that a given object is in.
        * @param object an object in key form
        */
        function getStack(object : string) : number {
            var stacks = state.stacks
            for (var i = 0; i < stacks.length; i++) {
                if (stacks[i].indexOf(object) > -1) {
                    return i
                }
            }
            return null
        }

        /**
         * Returns all the keys of the objects that matches the given description
         * @param object an object in parsed form
         */
        function findObjectIds(object : Parser.Object) : string[] {
            var ids : string[] = []
            if (object.form == "floor") {
                ids.push("floor")
                return ids
            }
            for(var key in state.objects) {
                var colorCheck = !object.color ? true : object.color == state.objects[key].color
                var formCheck = !object.form  || object.form == "anyform" ?
                    true : object.form == state.objects[key].form
                var sizeCheck = !object.size ? true : object.size == state.objects[key].size

                if (colorCheck && formCheck && sizeCheck) {
                    ids.push(key)
                }
            }
            return ids
        }

        /**
         * Returns a set of valid objects given an entity
         * @param entity The entity to be checked.
         */
        function getValidObjects(entity: Parser.Entity) : string[] {
            //If the entity has a location object is complex
            if(entity.object.location) {
                var objIds = findObjectIds(entity.object.object)
                return pruneObjectsByLocation(entity.object.location, objIds)
            } else { // it's a simple object
                var objsInStack : string[] = []
                findObjectIds(entity.object).forEach((o : string) => {
                    if (isInStack(o) || o == "floor") {
                        objsInStack.push(o)
                    }
                })
                return objsInStack
            }
        }

        /**
         * Removes all objects that do not fulfill the location requirements
         * @param location The specified location to be checked
         * @param parents Reference to the parent objects that serves to a reference to check the location.
         */
        function pruneObjectsByLocation(location : Parser.Location,  parents : string[]) : string[] {
            var legalObjs : string[] = []
            var children : string[] = getValidObjects(location.entity)
            children.forEach((c : string) => {
                parents.forEach((p : string) => {
                    if (hasRelation(location.relation, p, c)) {
                        legalObjs.push(p)
                    }
                })
            })
            return legalObjs;
        }

        /**
         * Checks the if a relation between two object is true or not. E.g. "The blue ball is beside the table." will return true if the ball is beside the table, otherwise false.
         * @param relation The relation to be checked. E.g. "beside", "leftof", "inside"
         * @param parent The first object in e.g inside(x,y)
         * @param child The second object in e.g inside(x,y)
         */
        function hasRelation(relation : string, parent : string, child : string) : Boolean {
            switch (relation) {
                case "beside":
                    if (getStack(parent) - 1 == getStack(child) ||
                        getStack(parent) == getStack(child) - 1) {
                        return true
                    }
                    break
                case "leftof":
                    if(getStack(parent) == getStack(child) - 1) {
                        return true
                    }
                    break
                case "above":
                    var i = getStack(parent)
                    if (state.stacks[i].indexOf(parent) > state.stacks[i].indexOf(child)) {
                        return true
                    }
                    break
                case "below":
                    var i = getStack(parent)
                    if (state.stacks[i].indexOf(parent) < state.stacks[i].indexOf(child)) {
                        return true
                    }
                    break
                case "ontop":
                case "inside":
                    var i = getStack(parent)
                    if (state.stacks[i].indexOf(parent) == state.stacks[i].indexOf(child) + 1 &&
                        (state.stacks[i].indexOf(child) != -1 || child == "floor")) {
                        return true
                    }
                    break
            }
            return false
        }
    }
}
=======
}
>>>>>>> ba6d4ec5
<|MERGE_RESOLUTION|>--- conflicted
+++ resolved
@@ -2,30 +2,6 @@
 ///<reference path="Parser.ts"/>
 
 /**
-<<<<<<< HEAD
- * Interpreter module
- *
- * The goal of the Interpreter module is to interpret a sentence
- * written by the user in the context of the current world state. In
- * particular, it must figure out which objects in the world,
- * i.e. which elements in the `objects` field of WorldState, correspond
- * to the ones referred to in the sentence.
- *
- * Moreover, it has to derive what the intended goal state is and
- * return it as a logical formula described in terms of literals, where
- * each literal represents a relation among objects that should
- * hold. For example, assuming a world state where "a" is a ball and
- * "b" is a table, the command "put the ball on the table" can be
- * interpreted as the literal ontop(a,b). More complex goals can be
- * written using conjunctions and disjunctions of these literals.
- *
- * In general, the module can take a list of possible parses and return
- * a list of possible interpretations, but the code to handle this has
- * already been written for you. The only part you need to implement is
- * the core interpretation function, namely `interpretCommand`, which produces a
- * single interpretation for a single command.
- */
-=======
 * Interpreter module
 *
 * The goal of the Interpreter module is to interpret a sentence
@@ -48,26 +24,17 @@
 * the core interpretation function, namely `interpretCommand`, which produces a
 * single interpretation for a single command.
 */
->>>>>>> ba6d4ec5
 module Interpreter {
 
     //////////////////////////////////////////////////////////////////////
     // exported functions, classes and interfaces/types
 
     /**
-<<<<<<< HEAD
-      Top-level function for the Interpreter. It calls `interpretCommand` for each possible parse of the command. No need to change this one.
-     * @param parses List of parses produced by the Parser.
-     * @param currentState The current state of the world.
-     * @returns Augments ParseResult with a list of interpretations. Each interpretation is represented by a list of Literals.
-     */
-=======
     Top-level function for the Interpreter. It calls `interpretCommand` for each possible parse of the command. No need to change this one.
     * @param parses List of parses produced by the Parser.
     * @param currentState The current state of the world.
     * @returns Augments ParseResult with a list of interpretations. Each interpretation is represented by a list of Literals.
     */
->>>>>>> ba6d4ec5
     export function interpret(parses : Parser.ParseResult[], currentState : WorldState) : InterpretationResult[] {
         var errors : Error[] = [];
         var interpretations : InterpretationResult[] = [];
@@ -223,7 +190,6 @@
             return objects.indexOf(object) > -1;
         }
 
-<<<<<<< HEAD
         /**
         * Returns the stack that a given object is in.
         * @param object an object in key form
@@ -342,7 +308,4 @@
             return false
         }
     }
-}
-=======
-}
->>>>>>> ba6d4ec5
+}